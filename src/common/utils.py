--- conflicted
+++ resolved
@@ -1,5 +1,8 @@
 import tarfile, json, re, requests, yaml, boto3, sys, csv
 from datetime import datetime 
+import os
+import shutil
+import matplotlib.pyplot as plt
 import os
 import shutil
 import matplotlib.pyplot as plt
@@ -146,6 +149,11 @@
     with open(file_path, 'w') as output_file:
         output_file.write(str(object_str))
 
+def dump_object_to_text(obj, file_path):
+    object_str = repr(obj)
+    with open(file_path, 'w') as output_file:
+        output_file.write(str(object_str))
+
 def generate_regex(data):
     """
     Generate a regular expression pattern from the given data.
@@ -216,12 +224,9 @@
         return ((base_tag >> 16) & 0xFFFF, base_tag & 0xFFFF)
     
 def draw_img(img):
-<<<<<<< HEAD
     if img is None: 
         print("Image is empty!")
         return
-=======
->>>>>>> 97345cbe
     """
     draw pillow image
     """
@@ -232,7 +237,6 @@
     plt.title('DICOM Image')
     plt.axis('off')  # Turn off the axis
     plt.show()
-<<<<<<< HEAD
 
 def load_json_file(file_path):
     """
@@ -264,5 +268,3 @@
         for key, value in data.items():
             writer.writerow([key, value])
 
-=======
->>>>>>> 97345cbe
